{
    "PrivateBin": "PrivateBin",
    "%s is a minimalist, open source online pastebin where the server has zero knowledge of pasted data. Data is encrypted/decrypted <i>in the browser</i> using 256 bits AES. More information on the <a href=\"https://privatebin.info/\">project page</a>.":
        "%s jest minimalistycznym, otwartoźródłowym serwisem typu pastebin, w którym serwer nie ma jakichkolwiek informacji o tym, co jest wklejane. Dane są szyfrowane i deszyfrowane <i>w przeglądarce</i> z użyciem 256-bitowego klucza AES. Więcej informacji na <a href=\"https://privatebin.info/\">stronie projektu</a>.",
    "Because ignorance is bliss":
        "Ponieważ ignorancja jest cnotą",
    "en": "pl",
    "Paste does not exist, has expired or has been deleted.":
        "Wklejka nie istnieje, wygasła albo została usunięta.",
    "%s requires php %s or above to work. Sorry.":
        "%s wymaga PHP w wersji %s lub nowszej. Przykro mi.",
    "%s requires configuration section [%s] to be present in configuration file.":
        "%s wymaga obecności sekcji [%s] w pliku konfiguracyjnym.",
    "Please wait %d seconds between each post.":
        "Poczekaj %d sekund pomiędzy każdą wklejką.",
    "Paste is limited to %s of encrypted data.":
        "Wklejka jest limitowana do %s zaszyfrowanych danych.",
    "Invalid data.":
        "Nieprawidłowe dane.",
    "You are unlucky. Try again.":
        "Miałeś pecha. Spróbuj ponownie.",
    "Error saving comment. Sorry.":
        "Błąd przy zapisywaniu komentarza, sorry.",
    "Error saving paste. Sorry.":
        "Błąd przy zapisywaniu wklejki, sorry.",
    "Invalid paste ID.":
        "Nieprawidłowe ID wklejki.",
    "Paste is not of burn-after-reading type.":
        "Ta wklejka nie ulega autodestrukcji po przeczytaniu.",
    "Wrong deletion token. Paste was not deleted.":
        "Nieprawidłowy token usuwania. Wklejka nie została usunięta.",
    "Paste was properly deleted.":
        "Wklejka usunięta poprawnie.",
    "JavaScript is required for %s to work.<br />Sorry for the inconvenience.":
        "Do działania %sa jest wymagany JavaScript. Przepraszamy za tę niedogodność.",
    "%s requires a modern browser to work.":
        "%s wymaga do działania nowoczesnej przeglądarki.",
    "Still using Internet Explorer? Do yourself a favor, switch to a modern browser:":
        "Cały czas używasz Internet Explorera? Zrób sobie przysługę, przesiądź się na nowoczesną przeglądarkę:",
    "New":
        "Nowa",
    "Send":
        "Wyślij",
    "Clone":
        "Sklonuj",
    "Raw text":
        "Czysty tekst",
    "Expires":
        "Wygasa za",
    "Burn after reading":
        "Zniszcz po przeczytaniu",
    "Open discussion":
        "Otwarta dyskusja",
    "Password (recommended)":
        "Hasło (zalecane)",
    "Discussion":
        "Dyskusja",
    "Toggle navigation":
        "Przełącz nawigację",
    "%d seconds": ["%d second", "%d second", "%d second"],
    "%d minutes": ["%d minut", "%d minut", "%d minut"],
    "%d hours": ["%d godzina", "%d godzina", "%d godzinę"],
    "%d days": ["%d dzień", "%d dzień", "%d dzień"],
    "%d weeks": ["%d tydzień", "%d tydzień", "%d tydzień"],
    "%d months": ["%d miesiąc", "%d miesiąc", "%d miesiąc"],
    "%d years": ["%d rok", "%d rok", "%d rok"],
    "Never":
        "nigdy",
    "Note: This is a test service: Data may be deleted anytime. Kittens will die if you abuse this service.":
        "Notka: To jest usługa testowa. Dane mogą zostać usunięte w dowolnym momencie. Kociątka umrą, jeśli nadużyjesz tej usługi.",
    "This document will expire in %d seconds.":
        ["Ten dokument wygaśnie za %d sekundę.", "Ten dokument wygaśnie za %d sekund."],
    "This document will expire in %d minutes.":
        ["Ten dokument wygaśnie za %d minutę.", "Ten dokument wygaśnie za %d minut."],
    "This document will expire in %d hours.":
        ["Ten dokument wygaśnie za godzinę.", "Ten dokument wygaśnie za %d godzin."],
    "This document will expire in %d days.":
        ["Ten dokument wygaśnie za %d dzień.", "Ten dokument wygaśnie za %d dni."],
    "This document will expire in %d months.":
        ["Ten dokument wygaśnie za miesiąc.", "Ten dokument wygaśnie za %d miesięcy."],
    "Please enter the password for this paste:":
        "Wpisz hasło dla tej wklejki:",
    "Could not decrypt data (Wrong key?)":
        "Nie udało się odszyfrować danych (zły klucz?)",
    "Could not delete the paste, it was not stored in burn after reading mode.":
        "Nie udało się usunąć wklejki, nie została zapisana w trybie zniszczenia po przeczytaniu.",
    "FOR YOUR EYES ONLY. Don't close this window, this message can't be displayed again.":
        "TYLKO DO TWOJEGO WGLĄDU. Nie zamykaj tego okna, ta wiadomość nie będzie mogła być wyświetlona ponownie.",
    "Could not decrypt comment; Wrong key?":
        "Nie udało się odszyfrować komentarza; zły klucz?",
    "Reply":
        "Odpowiedz",
    "Anonymous":
        "Anonim",
    "Avatar generated from IP address":
        "Anonimowy avatar (Vizhash z adresu IP)",
    "Add comment":
        "Dodaj komentarz",
    "Optional nickname…":
        "Opcjonalny nick…",
    "Post comment":
        "Wyślij komentarz",
    "Sending comment…":
        "Wysyłanie komentarza…",
    "Comment posted.":
        "Wysłano komentarz.",
    "Could not refresh display: %s":
        "Nie można odświeżyć widoku: %s",
    "unknown status":
        "nieznany status",
    "server error or not responding":
        "błąd serwera lub brak odpowiedzi",
    "Could not post comment: %s":
        "Nie udało się wysłać komentarza: %s",
<<<<<<< HEAD
=======
    "Please move your mouse for more entropy…":
        "Proszę poruszać myszą, aby uzyskać większą entropię…",
>>>>>>> 0e18b5d0
    "Sending paste…":
        "Wysyłanie wklejki…",
    "Your paste is <a id=\"pasteurl\" href=\"%s\">%s</a> <span id=\"copyhint\">(Hit [Ctrl]+[c] to copy)</span>":
        "Twoja wklejka to <a id=\"pasteurl\" href=\"%s\">%s</a> <span id=\"copyhint\">(wciśnij [Ctrl]+[c] aby skopiować)</span>",
    "Delete data":
        "Skasuj dane",
    "Could not create paste: %s":
        "Nie udało się utworzyć wklejki: %s",
    "Cannot decrypt paste: Decryption key missing in URL (Did you use a redirector or an URL shortener which strips part of the URL?)":
        "Nie udało się odszyfrować wklejki - brak klucza deszyfrującego w adresie (użyłeś skracacza linków, który ucina część adresu?)",
    "Format": "Format",
    "Plain Text": "Czysty tekst",
    "Source Code": "Kod źródłowy",
    "Markdown": "Markdown",
    "Download attachment": "Pobierz załącznik",
    "Cloned: '%s'": "Sklonowano: '%s'",
    "The cloned file '%s' was attached to this paste.": "Sklonowany plik '%s' był dołączony do tej wklejki.",
    "Attach a file": "Załącz plik",
    "alternatively drag & drop a file or paste an image from the clipboard": "Alternatywnie przeciągnij i upuść plik albo wklej obraz ze schowka",
    "File too large, to display a preview. Please download the attachment.": "Plik zbyt duży aby wyświetlić podgląd. Proszę pobrać załącznik.",
    "Remove attachment": "Usuń załącznik",
    "Your browser does not support uploading encrypted files. Please use a newer browser.":
        "Twoja przeglądarka nie wspiera wysyłania zaszyfrowanych plików. Użyj nowszej przeglądarki.",
    "Invalid attachment.": "Nieprawidłowy załącznik.",
    "Options": "Opcje",
    "Shorten URL": "Skróć adres URL",
    "Editor": "Edytować",
    "Preview": "Podgląd",
    "%s requires the PATH to end in a \"%s\". Please update the PATH in your index.php.":
        "%s requires the PATH to end in a \"%s\". Please update the PATH in your index.php.",
    "Decrypt":
        "Odszyfruj",
    "Enter password":
        "Wpisz hasło",
    "Loading…": 
        "Wczytywanie…",
    "Decrypting paste…": "Odszyfrowywanie wklejki…",
    "Preparing new paste…": "Przygotowywanie nowej wklejki…",
    "In case this message never disappears please have a look at <a href=\"https://github.com/PrivateBin/PrivateBin/wiki/FAQ#why-does-not-the-loading-message-go-away\">this FAQ for information to troubleshoot</a>.":
        "W przypadku gdy ten komunikat nigdy nie znika, proszę spójrz na <a href=\"https://github.com/PrivateBin/PrivateBin/wiki/FAQ#why-does-not-the-loading-message-go-away\">to FAQ aby rozwiązać problem</a> (po angielsku).",
    "+++ no paste text +++": "+++ brak wklejonego tekstu +++",
    "Could not get paste data: %s":
        "Nie można było pobrać danych wklejki: %s",
    "QR code": "Kod QR"
}<|MERGE_RESOLUTION|>--- conflicted
+++ resolved
@@ -112,11 +112,6 @@
         "błąd serwera lub brak odpowiedzi",
     "Could not post comment: %s":
         "Nie udało się wysłać komentarza: %s",
-<<<<<<< HEAD
-=======
-    "Please move your mouse for more entropy…":
-        "Proszę poruszać myszą, aby uzyskać większą entropię…",
->>>>>>> 0e18b5d0
     "Sending paste…":
         "Wysyłanie wklejki…",
     "Your paste is <a id=\"pasteurl\" href=\"%s\">%s</a> <span id=\"copyhint\">(Hit [Ctrl]+[c] to copy)</span>":
@@ -151,8 +146,7 @@
         "Odszyfruj",
     "Enter password":
         "Wpisz hasło",
-    "Loading…": 
-        "Wczytywanie…",
+    "Loading…": "Wczytywanie…",
     "Decrypting paste…": "Odszyfrowywanie wklejki…",
     "Preparing new paste…": "Przygotowywanie nowej wklejki…",
     "In case this message never disappears please have a look at <a href=\"https://github.com/PrivateBin/PrivateBin/wiki/FAQ#why-does-not-the-loading-message-go-away\">this FAQ for information to troubleshoot</a>.":
