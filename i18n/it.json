--- conflicted
+++ resolved
@@ -141,12 +141,9 @@
     "Preview": "Preview",
     "PrivateBin requires the PATH to end in a \"%s\". Please update the PATH in your index.php.":
         "PrivateBin necessita che PATH termini con \"%s\". Aggiorna la variabile PATH nel tuo index.php.",
-<<<<<<< HEAD
-    "Loading…": "Loading…"
-=======
     "Decrypt":
         "Decrypt",
     "Enter password":
-        "Inserisci la password"
->>>>>>> 3f2de319
+        "Inserisci la password",
+    "Loading…": "Loading…"
 }