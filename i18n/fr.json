{
    "en": "fr",
    "Paste does not exist, has expired or has been deleted.":
        "Le paste n'existe pas, a expiré, ou a été supprimé.",
    "PrivateBin requires php 5.3.0 or above to work. Sorry.":
        "Désolé, PrivateBin nécessite php 5.3.0 ou supérieur pour fonctionner.",
    "PrivateBin requires configuration section [%s] to be present in configuration file.":
        "PrivateBin a besoin de la section de configuration [%s] dans le fichier de configuration pour fonctionner.",
    "Please wait %d seconds between each post.":
        "Merci d'attendre %d secondes entre chaque publication.",
    "Paste is limited to %s of encrypted data.":
        "Le paste est limité à %s de données chiffrées.",
    "Invalid data.":
        "Données invalides.",
    "You are unlucky. Try again.":
        "Pas de chance. Essayez encore.",
    "Error saving comment. Sorry.":
        "Erreur lors de la sauvegarde du commentaire.",
    "Error saving paste. Sorry.":
        "Erreur lors de la sauvegarde du paste. Désolé.",
    "Invalid paste ID.":
        "ID du paste invalide.",
    "Paste is not of burn-after-reading type.":
        "Le paste n'est pas de type \"Effacer après lecture\".",
    "Wrong deletion token. Paste was not deleted.":
        "Jeton de suppression incorrect. Le paste n'a pas été supprimé.",
    "Paste was properly deleted.":
        "Le paste a été correctement supprimé.",
    "PrivateBin": "PrivateBin",
    "PrivateBin is a minimalist, open source online pastebin where the server has zero knowledge of pasted data. Data is encrypted/decrypted <i>in the browser</i> using 256 bits AES. More information on the <a href=\"https://privatebin.info/\">project page</a>.":
        "PrivateBin est un 'pastebin' (ou gestionnaire d'extraits de texte et de code source) minimaliste et open source, dans lequel le serveur n'a aucune connaissance des données envoyées. Les données sont chiffrées/déchiffrées <i>dans le navigateur</i> par un chiffrage AES 256 bits. Plus d'informations sur <a href=\"https://privatebin.info/\">la page du projet</a>.",
    "Because ignorance is bliss":
        "Parce que l'ignorance c'est le bonheur",
    "JavaScript is required for PrivateBin to work.<br />Sorry for the inconvenience.":
        "JavaScript est requis pour faire fonctionner PrivateBin. <br />Désolé pour cet inconvénient.",
    "PrivateBin requires a modern browser to work.":
        "PrivateBin nécessite un navigateur moderne pour fonctionner.",
    "Still using Internet Explorer? Do yourself a favor, switch to a modern browser:":
        "Encore sur Internet Explorer ? Faites-vous une faveur, passez à un navigateur moderne :",
    "New":
        "Nouveau",
    "Send":
        "Envoyer",
    "Clone":
        "Cloner",
    "Raw text":
        "Texte brut",
    "Expires":
        "Expire",
    "Burn after reading":
        "Effacer après lecture",
    "Open discussion":
        "Autoriser la discussion",
    "Password (recommended)":
        "Mot de passe (recommandé)",
    "Discussion":
        "Discussion",
    "Toggle navigation":
        "Basculer la navigation",
    "%d seconds": ["%d seconde", "%d secondes"],
    "%d minutes": ["%d minute", "%d minutes"],
    "%d hours": ["%d heure", "%d heures"],
    "%d days": ["%d jour", "%d jours"],
    "%d weeks": ["%d semaine", "%d semaines"],
    "%d months": ["%d mois", "%d mois"],
    "%d years": ["%d an", "%d ans"],
    "Never":
        "Jamais",
    "Note: This is a test service: Data may be deleted anytime. Kittens will die if you abuse this service.":
        "Note : Ceci est un service de test : les données peuvent être supprimées à tout moment. Des chatons mourront si vous utilisez ce service de manière abusive.",
    "This document will expire in %d seconds.":
        ["Ce document expirera dans %d seconde.", "Ce document expirera dans %d secondes."],
    "This document will expire in %d minutes.":
        ["Ce document expirera dans %d minute.", "Ce document expirera dans %d minutes."],
    "This document will expire in %d hours.":
        ["Ce document expirera dans %d heure.", "Ce document expirera dans %d heures."],
    "This document will expire in %d days.":
        ["Ce document expirera dans %d jour.", "Ce document expirera dans %d jours."],
    "This document will expire in %d months.":
        ["Ce document expirera dans %d mois.", "Ce document expirera dans %d mois."],
    "Please enter the password for this paste:":
        "Entrez le mot de passe pour ce paste:",
    "Could not decrypt data (Wrong key?)":
        "Impossible de déchiffrer les données (mauvaise clé ?)",
    "Could not delete the paste, it was not stored in burn after reading mode.":
        "Impossible de supprimer le paste, car il n'a pas été stoclé en mode \"Effacer après lecture\".",
    "FOR YOUR EYES ONLY. Don't close this window, this message can't be displayed again.":
        "POUR VOS YEUX UNIQUEMENT. Ne fermez pas cette fenêtre, ce paste ne pourra plus être affiché.",
    "Could not decrypt comment; Wrong key?":
        "Impossible de déchiffrer le commentaire ; mauvaise clé ?",
    "Reply":
        "Répondre",
    "Anonymous":
        "Anonyme",
    "Anonymous avatar (Vizhash of the IP address)":
        "Avatar anonyme (Vizhash de l'adresse IP)",
    "Add comment":
        "Ajouter un commentaire",
    "Optional nickname...":
        "Pseudonyme optionnel...",
    "Post comment":
        "Poster le commentaire",
    "Sending comment...":
        "Envoi du commentaire...",
    "Comment posted.":
        "Commentaire posté.",
    "Could not refresh display: %s":
        "Impossible de rafraichir l'affichage : %s",
    "unknown status":
        "Statut inconnu",
    "server error or not responding":
        "Le serveur ne répond pas ou a rencontré une erreur",
    "Could not post comment: %s":
        "Impossible de poster le commentaire : %s",
    "Sending paste (Please move your mouse for more entropy)...":
        "Envoi du paste (Merci de bouger votre souris pour plus d'entropie)...",
    "Sending paste...":
        "Envoi du paste...",
    "Your paste is <a id=\"pasteurl\" href=\"%s\">%s</a> <span id=\"copyhint\">(Hit [Ctrl]+[c] to copy)</span>":
        "Votre paste est disponible à l'adresse <a id=\"pasteurl\" href=\"%s\">%s</a> <span id=\"copyhint\">(Appuyez sur [Ctrl]+[c] pour copier)</span>",
    "Delete data":
        "Supprimer les données du paste",
    "Could not create paste: %s":
        "Impossible de créer le paste : %s",
    "Cannot decrypt paste: Decryption key missing in URL (Did you use a redirector or an URL shortener which strips part of the URL?)":
        "Impossible de déchiffrer le paste : Clé de déchiffrage manquante dans l'URL (Avez-vous utilisé un redirecteur ou un site de réduction d'URL qui supprime une partie de l'URL ?)",
    "B": "o",
    "KiB": "Kio",
    "MiB": "Mio",
    "GiB": "Gio",
    "TiB": "Tio",
    "PiB": "Pio",
    "EiB": "Eio",
    "ZiB": "Zio",
    "YiB": "Yio",
    "Format": "Format",
    "Plain Text": "Texte brut",
    "Source Code": "Code source",
    "Markdown": "Markdown",
    "Download attachment": "Télécharger la pièce jointe",
    "Cloned file attached.": "Cloner le fichier attaché.",
    "Attach a file": "Attacher un fichier ",
    "Remove attachment": "Enlever l'attachement",
    "Your browser does not support uploading encrypted files. Please use a newer browser.":
        "Votre navigateur ne supporte pas l'envoi de fichiers chiffrés. Merci d'utiliser un navigateur plus récent.",
    "Invalid attachment.": "Attachement invalide.",
    "Options": "Options",
    "Shorten URL": "Raccourcir URL",
    "Editor": "Éditer",
    "Preview": "Prévisualiser",
    "PrivateBin requires the PATH to end in a \"%s\". Please update the PATH in your index.php.":
        "PrivateBin requires the PATH to end in a \"%s\". Please update the PATH in your index.php.",
<<<<<<< HEAD
    "Loading…": "Loading…"
=======
    "Decrypt":
        "Decrypt",
    "Enter password":
        "Entrez le mot de passe"
>>>>>>> 3f2de319
}<|MERGE_RESOLUTION|>--- conflicted
+++ resolved
@@ -150,12 +150,9 @@
     "Preview": "Prévisualiser",
     "PrivateBin requires the PATH to end in a \"%s\". Please update the PATH in your index.php.":
         "PrivateBin requires the PATH to end in a \"%s\". Please update the PATH in your index.php.",
-<<<<<<< HEAD
-    "Loading…": "Loading…"
-=======
     "Decrypt":
         "Decrypt",
     "Enter password":
-        "Entrez le mot de passe"
->>>>>>> 3f2de319
+        "Entrez le mot de passe",
+    "Loading…": "Loading…"
 }