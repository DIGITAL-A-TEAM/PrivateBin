--- conflicted
+++ resolved
@@ -123,8 +123,7 @@
     "Could not create paste: %s":
         "Impossible de créer le paste: %s",
     "Cannot decrypt paste: Decryption key missing in URL (Did you use a redirector or an URL shortener which strips part of the URL?)":
-<<<<<<< HEAD
-        "Cannot decrypt paste: Decryption key missing in URL (Did you use a redirector or an URL shortener which strips part of the URL?)",
+        "Impossible de déchiffrer le paste paste: Clé de déchiffrage manquante dans l'URL (Avez-vous utilisé un redirecteur ou un site de réduction d'URL qui supprime une partie de l'URL ?)",
     "B": "o",
     "KiB": "Kio",
     "MiB": "Mio",
@@ -134,7 +133,4 @@
     "EiB": "Eio",
     "ZiB": "Zio",
     "YiB": "Yio"
-=======
-        "Impossible de déchiffrer le paste paste: Clé de déchiffrage manquante dans l'URL (Avez-vous utilisé un redirecteur ou un site de réduction d'URL qui supprime une partie de l'URL ?)"
->>>>>>> 2f15d4c7
 }