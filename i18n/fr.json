--- conflicted
+++ resolved
@@ -182,11 +182,7 @@
     "Use Current Timezone": "Conserver l'actuel",
     "Convert To UTC": "Convertir en UTC",
     "Close": "Fermer",
-<<<<<<< HEAD
-    "Encrypted note on %s": "Encrypted note on %s",
-=======
     "Encrypted note on %s": "Message chiffré sur %s",
->>>>>>> 849c1c7c
     "Visit this link to see the note. Giving the URL to anyone allows them to access the note, too.": "Visiter ce lien pour voir la note. Donner l'URL à une autre personne lui permet également d'accéder à la note.",
     "URL shortener may expose your decrypt key in URL.": "Raccourcir l'URL peut exposer votre clé de déchiffrement dans l'URL.",
     "Save paste": "Sauver le paste",
