[
    {
<<<<<<< HEAD
        "name": "paragonie/random_compat",
        "version": "v2.0.2",
        "version_normalized": "2.0.2.0",
        "source": {
            "type": "git",
            "url": "https://github.com/paragonie/random_compat.git",
            "reference": "088c04e2f261c33bed6ca5245491cfca69195ccf"
        },
        "dist": {
            "type": "zip",
            "url": "https://api.github.com/repos/paragonie/random_compat/zipball/088c04e2f261c33bed6ca5245491cfca69195ccf",
            "reference": "088c04e2f261c33bed6ca5245491cfca69195ccf",
            "shasum": ""
        },
        "require": {
            "php": ">=5.2.0"
        },
        "require-dev": {
            "phpunit/phpunit": "4.*|5.*"
        },
        "suggest": {
            "ext-libsodium": "Provides a modern crypto API that can be used to generate random bytes."
        },
        "time": "2016-04-03 06:00:07",
        "type": "library",
        "installation-source": "dist",
        "autoload": {
            "files": [
                "lib/random.php"
            ]
=======
        "name": "yzalis/identicon",
        "version": "1.1.0",
        "version_normalized": "1.1.0.0",
        "source": {
            "type": "git",
            "url": "https://github.com/yzalis/Identicon.git",
            "reference": "a99fc2a3d018512f7914bc6f972952536c0f309b"
        },
        "dist": {
            "type": "zip",
            "url": "https://api.github.com/repos/yzalis/Identicon/zipball/a99fc2a3d018512f7914bc6f972952536c0f309b",
            "reference": "a99fc2a3d018512f7914bc6f972952536c0f309b",
            "shasum": ""
        },
        "require": {
            "php": ">=5.3.0"
        },
        "require-dev": {
            "fzaninotto/faker": "1.2.*@dev"
        },
        "time": "2014-07-13 09:19:12",
        "type": "library",
        "extra": {
            "branch-alias": {
                "dev-master": "1.1-dev"
            }
        },
        "installation-source": "dist",
        "autoload": {
            "psr-0": {
                "Identicon": "src/"
            }
>>>>>>> bb7fb205
        },
        "notification-url": "https://packagist.org/downloads/",
        "license": [
            "MIT"
        ],
        "authors": [
            {
<<<<<<< HEAD
                "name": "Paragon Initiative Enterprises",
                "email": "security@paragonie.com",
                "homepage": "https://paragonie.com"
            }
        ],
        "description": "PHP 5.x polyfill for random_bytes() and random_int() from PHP 7",
        "keywords": [
            "csprng",
            "pseudorandom",
            "random"
=======
                "name": "Benjamin Laugueux",
                "email": "benjamin@yzalis.com"
            }
        ],
        "description": "Create awesome unique avatar.",
        "homepage": "http://identicon-php.org",
        "keywords": [
            "avatar",
            "identicon",
            "image"
>>>>>>> bb7fb205
        ]
    }
]<|MERGE_RESOLUTION|>--- conflicted
+++ resolved
@@ -1,37 +1,5 @@
 [
     {
-<<<<<<< HEAD
-        "name": "paragonie/random_compat",
-        "version": "v2.0.2",
-        "version_normalized": "2.0.2.0",
-        "source": {
-            "type": "git",
-            "url": "https://github.com/paragonie/random_compat.git",
-            "reference": "088c04e2f261c33bed6ca5245491cfca69195ccf"
-        },
-        "dist": {
-            "type": "zip",
-            "url": "https://api.github.com/repos/paragonie/random_compat/zipball/088c04e2f261c33bed6ca5245491cfca69195ccf",
-            "reference": "088c04e2f261c33bed6ca5245491cfca69195ccf",
-            "shasum": ""
-        },
-        "require": {
-            "php": ">=5.2.0"
-        },
-        "require-dev": {
-            "phpunit/phpunit": "4.*|5.*"
-        },
-        "suggest": {
-            "ext-libsodium": "Provides a modern crypto API that can be used to generate random bytes."
-        },
-        "time": "2016-04-03 06:00:07",
-        "type": "library",
-        "installation-source": "dist",
-        "autoload": {
-            "files": [
-                "lib/random.php"
-            ]
-=======
         "name": "yzalis/identicon",
         "version": "1.1.0",
         "version_normalized": "1.1.0.0",
@@ -64,7 +32,6 @@
             "psr-0": {
                 "Identicon": "src/"
             }
->>>>>>> bb7fb205
         },
         "notification-url": "https://packagist.org/downloads/",
         "license": [
@@ -72,18 +39,6 @@
         ],
         "authors": [
             {
-<<<<<<< HEAD
-                "name": "Paragon Initiative Enterprises",
-                "email": "security@paragonie.com",
-                "homepage": "https://paragonie.com"
-            }
-        ],
-        "description": "PHP 5.x polyfill for random_bytes() and random_int() from PHP 7",
-        "keywords": [
-            "csprng",
-            "pseudorandom",
-            "random"
-=======
                 "name": "Benjamin Laugueux",
                 "email": "benjamin@yzalis.com"
             }
@@ -94,7 +49,6 @@
             "avatar",
             "identicon",
             "image"
->>>>>>> bb7fb205
         ]
     }
 ]