--- conflicted
+++ resolved
@@ -78,16 +78,10 @@
             'markdown'           => 'Markdown',
         ),
         'traffic' => array(
-<<<<<<< HEAD
             'limit'      => 10,
             'header'     => null,
             'exemptedIp' => null,
-=======
-            'limit'     => 10,
-            'whitelist' => null,
-            'header'    => null,
-            'dir'       => 'data',
->>>>>>> 3f75c81a
+            'whitelist'  => null,
         ),
         'purge' => array(
             'limit'     => 300,
