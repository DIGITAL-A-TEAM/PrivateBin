--- conflicted
+++ resolved
@@ -54,11 +54,7 @@
             'urlshortener'             => '',
             'qrcode'                   => true,
             'icon'                     => 'identicon',
-<<<<<<< HEAD
-            'cspheader'                => 'default-src \'none\'; manifest-src \'self\'; connect-src *; form-action \'none\'; script-src \'self\'; style-src \'self\'; font-src \'self\'; img-src \'self\' data:; referrer no-referrer; sandbox allow-same-origin allow-scripts allow-forms allow-popups',
-=======
-            'cspheader'                => 'default-src \'none\'; manifest-src \'self\'; connect-src *; script-src \'self\'; style-src \'self\'; font-src \'self\'; img-src \'self\' data:; media-src data:; object-src data:; Referrer-Policy: \'no-referrer\'',
->>>>>>> 08972e4d
+            'cspheader'                => 'default-src \'none\'; manifest-src \'self\'; connect-src *; script-src \'self\'; style-src \'self\'; font-src \'self\'; img-src \'self\' data:; media-src data:; object-src data:; Referrer-Policy: \'no-referrer\'; sandbox allow-same-origin allow-scripts allow-forms allow-popups',
             'zerobincompatibility'     => false,
         ),
         'expire' => array(
