<?php
use PrivateBin\I18n;
$isCpct = substr($template, 9, 8) === '-compact';
$isDark = substr($template, 9, 5) === '-dark';
$isPage = substr($template, -5) === '-page';
?><!DOCTYPE html>
<html>
	<head>
		<meta charset="utf-8" />
		<meta http-equiv="X-UA-Compatible" content="IE=edge">
		<meta name="viewport" content="width=device-width, initial-scale=1">
		<meta name="robots" content="noindex" />
		<meta name="referrer" content="no-referrer">
		<title><?php echo I18n::_($NAME); ?></title>
<?php
if (!$isDark):
?>
		<link type="text/css" rel="stylesheet" href="css/bootstrap/bootstrap-3.3.5.css" />
<?php
endif;
?>
		<link type="text/css" rel="stylesheet" href="css/bootstrap/bootstrap-theme-3.3.5.css" />
<?php
if ($isDark):
?>
		<link type="text/css" rel="stylesheet" href="css/bootstrap/darkstrap-0.9.3.css" />
<?php
endif;
?>
		<link type="text/css" rel="stylesheet" href="css/bootstrap/privatebin.css?<?php echo rawurlencode($VERSION); ?>" />
<?php
if ($SYNTAXHIGHLIGHTING):
?>
		<link type="text/css" rel="stylesheet" href="css/prettify/prettify.css?<?php echo rawurlencode($VERSION); ?>" />
<?php
    if (strlen($SYNTAXHIGHLIGHTINGTHEME)):
?>
		<link type="text/css" rel="stylesheet" href="css/prettify/<?php echo rawurlencode($SYNTAXHIGHLIGHTINGTHEME); ?>.css?<?php echo rawurlencode($VERSION); ?>" />
<?php
    endif;
endif;
?>
		<noscript><link type="text/css" rel="stylesheet" href="css/noscript.css" /></noscript>
		<script type="text/javascript" src="js/jquery-3.1.1.js" integrity="sha512-U6K1YLIFUWcvuw5ucmMtT9HH4t0uz3M366qrF5y4vnyH6dgDzndlcGvH/Lz5k8NFh80SN95aJ5rqGZEdaQZ7ZQ==" crossorigin="anonymous"></script>
		<script type="text/javascript" src="js/sjcl-1.0.6.js" integrity="sha512-DsyxLV/uBoQlRTJmW5Gb2SxXUXB+aYeZ6zk+NuXy8LuLyi8oGti9AGn6He5fUY2DtgQ2//RjfaZog8exFuunUQ==" crossorigin="anonymous"></script>
<?php
if ($ZEROBINCOMPATIBILITY):
?>
		<script type="text/javascript" src="js/base64-1.7.js" integrity="sha512-JdwsSP3GyHR+jaCkns9CL9NTt4JUJqm/BsODGmYhBcj5EAPKcHYh+OiMfyHbcDLECe17TL0hjXADFkusAqiYgA==" crossorigin="anonymous"></script>
<?php
else:
?>
		<script type="text/javascript" src="js/base64-2.1.9.js" integrity="sha512-rbqAby7hObftbEoGQzkhUbEh5YkUn2MtekTLs4btvo2oly4CZ3DxhJzEh0u/rNzS54tcJdqi5Ug1ruugEd2U1g==" crossorigin="anonymous"></script>
<?php
endif;
?>
		<script type="text/javascript" src="js/rawdeflate-0.5.js" integrity="sha512-tTdZ7qMr7tt5VQy4iCHu6/aGB12eRwbUy+AEI5rXntfsjcRfBeeqJloMsBU9FrGk1bIYLiuND/FhU42LO1bi0g==" crossorigin="anonymous"></script>
		<script type="text/javascript" src="js/rawinflate-0.3.js" integrity="sha512-g8uelGgJW9A/Z1tB6Izxab++oj5kdD7B4qC7DHwZkB6DGMXKyzx7v5mvap2HXueI2IIn08YlRYM56jwWdm2ucQ==" crossorigin="anonymous"></script>
		<script type="text/javascript" src="js/bootstrap-3.3.7.js" integrity="sha512-iztkobsvnjKfAtTNdHkGVjAYTrrtlC7mGp/54c40wowO7LhURYl3gVzzcEqGl/qKXQltJ2HwMrdLcNUdo+N/RQ==" crossorigin="anonymous"></script>
<?php
if ($SYNTAXHIGHLIGHTING):
?>
		<script type="text/javascript" src="js/prettify.js?<?php echo rawurlencode($VERSION); ?>" integrity="sha512-m8iHxoN+Fe12xxFwWNdY/TS4KoFntHp29qY0xUzBnPd0bkKMOR/dFhEdTWydpt0b/fIXyhB+znGYUvgjfJ2RzQ==" crossorigin="anonymous"></script>
<?php
endif;
if ($MARKDOWN):
?>
		<script type="text/javascript" src="js/showdown-1.6.1.js" integrity="sha512-e6kAsBTgFnTBnEQXrq8BV6+XFwxb3kyWHeEPOl+KhxaWt3xImE2zAW2+yP3E2CQ7F9yoJl1poVU9qxkOEtVsTQ==" crossorigin="anonymous"></script>
<?php
endif;
?>
<<<<<<< HEAD
		<script type="text/javascript" src="js/privatebin.js?<?php echo rawurlencode($VERSION); ?>" integrity="sha512-iGFkRUeioseXBM4QLP9xFBK9RaGHPqTnl4NgVhjw0wm0xURcjpL5HE9WP+XJRY0UF3VbIoiuyFXSp0JpxSbc+A==" crossorigin="anonymous"></script>
=======
		<script type="text/javascript" src="js/privatebin.js?<?php echo rawurlencode($VERSION); ?>" integrity="sha512-TETJUplZ4Gwfsyq+4b1auYItvlfa9BLoT+IzcQ6Xt2mlmMwKbso7b07/mTF2H2UqMy9I3j6nMAZGsPvIcAPzrQ==" crossorigin="anonymous"></script>
>>>>>>> 823adb78
		<!--[if lt IE 10]>
		<style type="text/css">body {padding-left:60px;padding-right:60px;} #ienotice {display:block;} #oldienotice {display:block;}</style>
		<![endif]-->
		<link rel="apple-touch-icon" href="img/apple-touch-icon.png?<?php echo rawurlencode($VERSION); ?>" sizes="180x180" />
		<link rel="icon" type="image/png" href="img/favicon-32x32.png?<?php echo rawurlencode($VERSION); ?>" sizes="32x32" />
		<link rel="icon" type="image/png" href="img/favicon-16x16.png?<?php echo rawurlencode($VERSION); ?>" sizes="16x16" />
		<link rel="manifest" href="manifest.json?<?php echo rawurlencode($VERSION); ?>" />
		<link rel="mask-icon" href="img/safari-pinned-tab.svg?<?php echo rawurlencode($VERSION); ?>" color="#ffcc00" />
		<link rel="shortcut icon" href="img/favicon.ico">
		<meta name="msapplication-config" content="browserconfig.xml">
		<meta name="theme-color" content="#ffe57e" />
	</head>
	<body role="document"<?php
if ($isCpct):
?> class="navbar-spacing"<?php
endif;
?>>
		<div id="passwordmodal" class="modal fade" role="dialog">
			<div class="modal-dialog">
				<div class="modal-content">
					<div class="modal-body">
						<form id="passwordform" role="form">
							<div class="form-group">
								<label for="passworddecrypt"><span class="glyphicon glyphicon-eye-open"></span> <?php echo I18n::_('Please enter the password for this paste:') ?></label>
								<input id="passworddecrypt" type="password" class="form-control" placeholder="<?php echo I18n::_('Enter password') ?>" autofocus>
							</div>
							<button type="submit" class="btn btn-success btn-block"><span class="glyphicon glyphicon-off"></span> <?php echo I18n::_('Decrypt') ?></button>
						</form>
					</div>
				</div>
			</div>
		</div>
		<nav class="navbar navbar-<?php echo $isDark ? 'inverse' : 'default'; ?> navbar-<?php echo $isCpct ? 'fixed' : 'static'; ?>-top"><?php
if ($isCpct):
?><div class="container"><?php
endif;
?>
			<div class="navbar-header">
				<button type="button" class="navbar-toggle collapsed" data-toggle="collapse" data-target="#navbar" aria-expanded="false" aria-controls="navbar">
					<span class="sr-only"><?php echo I18n::_('Toggle navigation'); ?></span>
					<span class="icon-bar"></span>
					<span class="icon-bar"></span>
					<span class="icon-bar"></span>
				</button>
				<a class="reloadlink navbar-brand" href="">
					<img alt="<?php echo I18n::_($NAME); ?>" src="img/icon.svg" width="38" />
				</a>
			</div>
			<div id="navbar" class="navbar-collapse collapse">
				<ul class="nav navbar-nav">
					<li id="loadingindicator" class="navbar-text hidden">
						<span class="glyphicon glyphicon-time" aria-hidden="true"></span>
						<span class="pl-1"><?php echo I18n::_('Loading…'), PHP_EOL; ?></span>
					</li>
					<li>
<?php
if ($isPage):
?>
						<button id="sendbutton" type="button" class="hidden btn btn-<?php echo $isDark ? 'warning' : 'primary'; ?> navbar-btn">
							<span class="glyphicon glyphicon-upload" aria-hidden="true"></span> <?php echo I18n::_('Send'), PHP_EOL;
else:
?>
						<button id="newbutton" type="button" class="hidden btn btn-<?php echo $isDark ? 'warning' : 'default'; ?> navbar-btn">
							<span class="glyphicon glyphicon-file" aria-hidden="true"></span> <?php echo I18n::_('New'), PHP_EOL;
endif;
?>
						</button>
<?php
if ($EXPIRECLONE):
?>
						<button id="clonebutton" type="button" class="hidden btn btn-<?php echo $isDark ? 'warning' : 'default'; ?> navbar-btn">
							<span class="glyphicon glyphicon-duplicate" aria-hidden="true"></span> <?php echo I18n::_('Clone'), PHP_EOL; ?>
						</button>
<?php
endif;
?>
						<button id="rawtextbutton" type="button" class="hidden btn btn-<?php echo $isDark ? 'warning' : 'default'; ?> navbar-btn">
							<span class="glyphicon glyphicon-text-background" aria-hidden="true"></span> <?php echo I18n::_('Raw text'), PHP_EOL; ?>
						</button>
					</li>
					<li class="dropdown">
						<select id="pasteExpiration" name="pasteExpiration" class="hidden">
<?php
foreach ($EXPIRE as $key => $value):
?>
							<option value="<?php echo $key; ?>"<?php
    if ($key == $EXPIREDEFAULT):
?> selected="selected"<?php
    endif;
?>><?php echo $value; ?></option>
<?php
endforeach;
?>
						</select>
						<a id="expiration" href="#" class="hidden dropdown-toggle" data-toggle="dropdown" role="button" aria-haspopup="true" aria-expanded="false"><?php echo I18n::_('Expires'); ?>: <span id="pasteExpirationDisplay"><?php echo $EXPIRE[$EXPIREDEFAULT]; ?></span> <span class="caret"></span></a>
						<ul class="dropdown-menu">
<?php
foreach ($EXPIRE as $key => $value):
?>
							<li>
								<a href="#" data-expiration="<?php echo $key; ?>">
									<?php echo $value, PHP_EOL; ?>
								</a>
							</li>
<?php
endforeach;
?>
						</ul>
					</li>
<?php
if ($isCpct):
?>
					<li id="formatter" class="dropdown">
						<a href="#" class="dropdown-toggle" data-toggle="dropdown" role="button" aria-haspopup="true" aria-expanded="false"><?php echo I18n::_('Options'); ?> <span class="caret"></span></a>
						<ul class="dropdown-menu">
							<li id="burnafterreadingoption" class="checkbox hidden">
								<label>
									<input type="checkbox" id="burnafterreading" name="burnafterreading"<?php
    if ($BURNAFTERREADINGSELECTED):
?> checked="checked"<?php
    endif;
?> />
									<?php echo I18n::_('Burn after reading'), PHP_EOL; ?>
								</label>
							</li>
<?php
    if ($DISCUSSION):
?>
							<li id="opendiscussionoption" class="checkbox hidden">
								<label>
									<input type="checkbox" id="opendiscussion" name="opendiscussion"<?php
        if ($OPENDISCUSSION):
?> checked="checked"<?php
        endif;
?> />
									<?php echo I18n::_('Open discussion'), PHP_EOL; ?>
								</label>
							</li>
<?php
    endif;
?>
							<li role="separator" class="divider"></li>
							<li>
								<div>
									<?php echo I18n::_('Format'); ?>: <span id="pasteFormatterDisplay"><?php echo $FORMATTER[$FORMATTERDEFAULT]; ?></span> <span class="caret"></span>
								</div>
							</li>
<?php
    foreach ($FORMATTER as $key => $value):
?>
							<li>
								<a href="#" data-format="<?php echo $key; ?>">
									<?php echo $value, PHP_EOL; ?>
								</a>
							</li>
<?php
    endforeach;
?>
						</ul>
						<select id="pasteFormatter" name="pasteFormatter" class="hidden">
						</select>
					</li>
<?php
else:
?>
					<li>
						<div id="burnafterreadingoption" class="navbar-text checkbox hidden">
							<label>
								<input type="checkbox" id="burnafterreading" name="burnafterreading"<?php
    if ($BURNAFTERREADINGSELECTED):
?> checked="checked"<?php
    endif;
?> />
								<?php echo I18n::_('Burn after reading'), PHP_EOL; ?>
							</label>
						</div>
					</li>
<?php
    if ($DISCUSSION):
?>
					<li>
						<div id="opendiscussionoption" class="navbar-text checkbox hidden">
							<label>
								<input type="checkbox" id="opendiscussion" name="opendiscussion"<?php
        if ($OPENDISCUSSION):
?> checked="checked"<?php
        endif;
?> />
								<?php echo I18n::_('Open discussion'), PHP_EOL; ?>
						 	</label>
						</div>
					</li>
<?php
    endif;
endif;
if ($PASSWORD):
?>
					<li>
						<div id="password" class="navbar-form hidden">
							<input type="password" id="passwordinput" placeholder="<?php echo I18n::_('Password (recommended)'); ?>" class="form-control" size="19" />
						</div>
					</li>
<?php
endif;
if ($FILEUPLOAD):
?>
					<li id="attach" class="hidden dropdown">
						<a href="#" class="dropdown-toggle" data-toggle="dropdown" role="button" aria-haspopup="true" aria-expanded="false"><?php echo I18n::_('Attach a file'); ?> <span class="caret"></span></a>
						<ul class="dropdown-menu">
							<li id="filewrap">
								<div>
									<input type="file" id="file" name="file" />
								</div>
							</li>
							<li id="customattachment" class="hidden"></li>
							<li>
								<a id="fileremovebutton"  href="#">
									<?php echo I18n::_('Remove attachment'), PHP_EOL; ?>
								</a>
							</li>
						</ul>
					</li>
<?php
endif;
if (!$isCpct):
?>
					<li class="dropdown">
						<select id="pasteFormatter" name="pasteFormatter" class="hidden">
<?php
    foreach ($FORMATTER as $key => $value):
?>
							<option value="<?php echo $key; ?>"<?php
        if ($key == $FORMATTERDEFAULT):
?> selected="selected"<?php
        endif;
?>><?php echo $value; ?></option>
<?php
    endforeach;
?>
						</select>
						<a id="formatter" href="#" class="hidden dropdown-toggle" data-toggle="dropdown" role="button" aria-haspopup="true" aria-expanded="false"><?php echo I18n::_('Format'); ?>: <span id="pasteFormatterDisplay"><?php echo $FORMATTER[$FORMATTERDEFAULT]; ?></span> <span class="caret"></span></a>
						<ul class="dropdown-menu">
<?php
    foreach ($FORMATTER as $key => $value):
?>
							<li>
								<a href="#" data-format="<?php echo $key; ?>">
									<?php echo $value, PHP_EOL; ?>
								</a>
							</li>
<?php
    endforeach;
?>
						</ul>
					</li>
<?php
endif;
?>
				</ul>
				<ul class="nav navbar-nav pull-right">
<?php
if (strlen($LANGUAGESELECTION)):
?>
					<li id="language" class="dropdown">
						<a href="#" class="dropdown-toggle" data-toggle="dropdown" role="button" aria-haspopup="true" aria-expanded="false"><span class="glyphicon glyphicon-flag" aria-hidden="true"></span> <?php echo $LANGUAGES[$LANGUAGESELECTION][0]; ?> <span class="caret"></span></a>
						<ul class="dropdown-menu">
<?php
    foreach ($LANGUAGES as $key => $value):
?>
							<li>
								<a href="#" data-lang="<?php echo $key; ?>">
									<?php echo $value[0]; ?> (<?php echo $value[1]; ?>)
								</a>
							</li>
<?php
    endforeach;
?>
						</ul>
					</li>
<?php
endif;
?>
					<li>
<?php
if ($isPage):
?>
						<button id="newbutton" type="button" class="reloadlink hidden btn btn-<?php echo $isDark ? 'warning' : 'default'; ?> navbar-btn">
							<span class="glyphicon glyphicon-file" aria-hidden="true"></span> <?php echo I18n::_('New'), PHP_EOL;
else:
?>
						<button id="sendbutton" type="button" class="hidden btn btn-<?php echo $isDark ? 'warning' : 'primary'; ?> navbar-btn">
							<span class="glyphicon glyphicon-upload" aria-hidden="true"></span> <?php echo I18n::_('Send'), PHP_EOL;
endif;
?>
						</button>
					</li>
				</ul>
			</div>
		<?php
if ($isCpct):
?></div><?php
endif;
?></nav>
		<main>
			<section class="container">
<?php
if (strlen($NOTICE)):
?>
				<div role="alert" class="alert alert-info">
					<span class="glyphicon glyphicon-info-sign" aria-hidden="true"></span><span class="pl-1"><?php echo htmlspecialchars($NOTICE), PHP_EOL; ?></span>
				</div>
<?php
endif;
?>
				<div id="remainingtime" role="alert" class="hidden alert alert-info">
					<span class="glyphicon glyphicon-fire" aria-hidden="true"></span><span class="pl-1"></span>
				</div>
<?php
if ($FILEUPLOAD):
?>
				<div id="attachment" role="alert" class="hidden alert alert-info">
					<span class="glyphicon glyphicon-download-alt" aria-hidden="true"></span><a class="alert-link pl-1"><?php echo I18n::_('Download attachment'); ?></a>
				</div>
<?php
endif;
?>
<<<<<<< HEAD
				<div id="status" role="alert" class="statusmessage alert alert-info<?php echo empty($STATUS) ? ' hidden' : '' ?>">
					<span class="glyphicon glyphicon-info-sign" aria-hidden="true"></span>
					<span class="pl-1"><?php echo htmlspecialchars($STATUS); ?></span>
				</div>
				<div id="errormessage" role="alert" class="statusmessage<?php echo empty($ERROR) ? ' hidden' : '' ?> alert alert-danger"><span class="glyphicon glyphicon-alert" aria-hidden="true"></span><span class="pl-1"><?php echo htmlspecialchars($ERROR); ?></span></div>
				<noscript><div id="noscript" role="alert" class="nonworking alert alert-<?php echo $isDark ? 'error' : 'warning'; ?>"><span class="glyphicon glyphicon-exclamation-sign" aria-hidden="true"></span><?php echo I18n::_('JavaScript is required for %s to work.<br />Sorry for the inconvenience.', I18n::_($NAME)); ?></div></noscript>
				<div id="oldienotice" role="alert" class="hidden nonworking alert alert-danger"><span class="glyphicon glyphicon-alert" aria-hidden="true"></span><?php echo I18n::_('%s requires a modern browser to work.', I18n::_($NAME)); ?></div>
				<div id="ienotice" role="alert" class="hidden alert alert-<?php echo $isDark ? 'error' : 'warning'; ?>"><span class="glyphicon glyphicon-question-sign" aria-hidden="true"></span><?php echo I18n::_('Still using Internet Explorer? Do yourself a favor, switch to a modern browser:'), PHP_EOL; ?>
					<a href="https://www.mozilla.org/firefox/">Firefox</a>,
					<a href="https://www.opera.com/">Opera</a>,
					<a href="https://www.google.com/chrome">Chrome</a>,
					<a href="https://www.apple.com/safari">Safari</a>...
				</div>
				<div id="pasteSuccess" role="alert" class="hidden alert alert-success">
					<span class="glyphicon glyphicon-ok" aria-hidden="true"></span>
					<div id="deletelink"></div>
					<div id="pastelink">
=======
			<div id="errormessage" role="alert" class="<?php
if (!strlen($ERROR)):
?>hidden <?php
endif;
?>alert alert-danger"><span class="glyphicon glyphicon-alert" aria-hidden="true"></span> <?php echo htmlspecialchars($ERROR); ?></div>
			<noscript><div id="noscript" role="alert" class="nonworking alert alert-<?php echo $isDark ? 'error' : 'warning'; ?>"><span class="glyphicon glyphicon-exclamation-sign" aria-hidden="true"></span> <?php echo I18n::_('JavaScript is required for %s to work.<br />Sorry for the inconvenience.', I18n::_($NAME)); ?></div></noscript>
			<div id="oldienotice" role="alert" class="hidden nonworking alert alert-danger"><span class="glyphicon glyphicon-alert" aria-hidden="true"></span> <?php echo I18n::_('%s requires a modern browser to work.', I18n::_($NAME)); ?></div>
			<div id="ienotice" role="alert" class="hidden alert alert-<?php echo $isDark ? 'error' : 'warning'; ?>"><span class="glyphicon glyphicon-question-sign" aria-hidden="true"></span> <?php echo I18n::_('Still using Internet Explorer? Do yourself a favor, switch to a modern browser:'), PHP_EOL; ?>
				<a href="https://www.mozilla.org/firefox/">Firefox</a>,
				<a href="https://www.opera.com/">Opera</a>,
				<a href="https://www.google.com/chrome">Chrome</a>…
			</div>
			<div id="pasteresult" role="alert" class="hidden alert alert-success">
				<span class="glyphicon glyphicon-ok" aria-hidden="true"></span>
				<div id="deletelink"></div>
				<div id="pastelink">
>>>>>>> 823adb78
<?php
if (strlen($URLSHORTENER)):
?>
						<button id="shortenbutton" data-shortener="<?php echo htmlspecialchars($URLSHORTENER); ?>" type="button" class="btn btn-<?php echo $isDark ? 'warning' : 'primary'; ?>">
							<span class="glyphicon glyphicon-send" aria-hidden="true"></span> <?php echo I18n::_('Shorten URL'), PHP_EOL; ?>
						</button>
<?php
endif;
?>
					</div>
				</div>
				<ul id="editorTabs" class="nav nav-tabs hidden">
					<li role="presentation" class="active"><a id="messageedit" href="#"><?php echo I18n::_('Editor'); ?></a></li>
					<li role="presentation"><a id="messagepreview" href="#"><?php echo I18n::_('Preview'); ?></a></li>
				</ul>
			</section>
			<section class="container">
				<article class="row">
					<div id="placeholder" class="col-md-12 hidden"><?php echo I18n::_('+++ no paste text +++'); ?></div>
					<div id="attachmentPreview" class="col-md-12 text-center hidden"></div>
					<div id="prettymessage" class="col-md-12 hidden">
						<pre id="prettyprint" class="col-md-12 prettyprint linenums:1"></pre>
					</div>
					<div id="plaintext" class="col-md-12 hidden"></div>
					<p class="col-md-12"><textarea id="message" name="message" cols="80" rows="25" class="form-control hidden"></textarea></p>
				</article>
			</section>
			<section class="container">
				<div id="discussion" class="hidden">
					<h4><?php echo I18n::_('Discussion'); ?></h4>
					<div id="commentcontainer"></div>
				</div>
			</section>
			<section class="container">
				<div id="noscript" role="alert" class="nonworking alert alert-info noscript-hide"><span class="glyphicon glyphicon-exclamation-sign" aria-hidden="true">
					<span class="pl-1"><?php echo I18n::_('Loading…'); ?></span><br />
					<span class="small"><?php echo I18n::_('In case this message never disappears please have a look at <a href="https://github.com/PrivateBin/PrivateBin/wiki/FAQ#why-does-not-the-loading-message-go-away">this FAQ for information to troubleshoot</a>.'); ?></span>
				</div>
			</section>
			<footer class="container">
				<div class="row">
					<h4 class="col-md-5 col-xs-8"><?php echo I18n::_($NAME); ?> <small>- <?php echo I18n::_('Because ignorance is bliss'); ?></small></h4>
					<p class="col-md-1 col-xs-4 text-center"><?php echo $VERSION; ?></p>
					<p id="aboutbox" class="col-md-6 col-xs-12">
						<?php echo I18n::_('%s is a minimalist, open source online pastebin where the server has zero knowledge of pasted data. Data is encrypted/decrypted <i>in the browser</i> using 256 bits AES. More information on the <a href="https://privatebin.info/">project page</a>.', I18n::_($NAME)), PHP_EOL; ?>
					</p>
				</div>
			</footer>
		</main>
		<div id="serverdata" class="hidden" aria-hidden="true">
			<div id="cipherdata"><?php echo htmlspecialchars($CIPHERDATA, ENT_NOQUOTES); ?></div>
<?php
if ($DISCUSSION):
?>
			<div id="templates">
				<!-- @TODO: when I intend/structure this corrrectly Firefox adds whitespaces everywhere which completly destroy the layout. (same possible when you remove the template data below and show this area in the browser) -->
				<article id="commenttemplate" class="comment"><div class="commentmeta"><span class="nickname">name</span><span class="commentdate">0000-00-00</span></div><div class="commentdata">c</div><button class="btn btn-default btn-sm"><?php echo I18n::_('Reply'); ?></button></article>
				<div id="commenttailtemplate" class="comment"><button class="btn btn-default btn-sm"><?php echo I18n::_('Add comment'); ?></button></div>
				<div id="replytemplate" class="reply hidden"><input type="text" id="nickname" class="form-control" title="<?php echo I18n::_('Optional nickname…'); ?>" placeholder="<?php echo I18n::_('Optional nickname…'); ?>" /><textarea id="replymessage" class="replymessage form-control" cols="80" rows="7"></textarea><br /><div id="replystatus" role="alert" class="statusmessage hidden alert"><span class="glyphicon" aria-hidden="true"></span><span></span></div><button id="replybutton" class="btn btn-default btn-sm"><?php echo I18n::_('Post comment'); ?></button></div>
			</div>
<?php
endif;
?>
		</div>
	</body>
</html><|MERGE_RESOLUTION|>--- conflicted
+++ resolved
@@ -69,11 +69,7 @@
 <?php
 endif;
 ?>
-<<<<<<< HEAD
-		<script type="text/javascript" src="js/privatebin.js?<?php echo rawurlencode($VERSION); ?>" integrity="sha512-iGFkRUeioseXBM4QLP9xFBK9RaGHPqTnl4NgVhjw0wm0xURcjpL5HE9WP+XJRY0UF3VbIoiuyFXSp0JpxSbc+A==" crossorigin="anonymous"></script>
-=======
-		<script type="text/javascript" src="js/privatebin.js?<?php echo rawurlencode($VERSION); ?>" integrity="sha512-TETJUplZ4Gwfsyq+4b1auYItvlfa9BLoT+IzcQ6Xt2mlmMwKbso7b07/mTF2H2UqMy9I3j6nMAZGsPvIcAPzrQ==" crossorigin="anonymous"></script>
->>>>>>> 823adb78
+		<script type="text/javascript" src="js/privatebin.js?<?php echo rawurlencode($VERSION); ?>" integrity="sha512-BqQUrn7gw41w/GPvE28nN9ANnl59EAuo0xdcfzSIkw/b/SzT7WF0PS1SNs4hSc6hU6S1eJzS8qjgOI+8qt//RQ==" crossorigin="anonymous"></script>
 		<!--[if lt IE 10]>
 		<style type="text/css">body {padding-left:60px;padding-right:60px;} #ienotice {display:block;} #oldienotice {display:block;}</style>
 		<![endif]-->
@@ -400,7 +396,6 @@
 <?php
 endif;
 ?>
-<<<<<<< HEAD
 				<div id="status" role="alert" class="statusmessage alert alert-info<?php echo empty($STATUS) ? ' hidden' : '' ?>">
 					<span class="glyphicon glyphicon-info-sign" aria-hidden="true"></span>
 					<span class="pl-1"><?php echo htmlspecialchars($STATUS); ?></span>
@@ -411,31 +406,12 @@
 				<div id="ienotice" role="alert" class="hidden alert alert-<?php echo $isDark ? 'error' : 'warning'; ?>"><span class="glyphicon glyphicon-question-sign" aria-hidden="true"></span><?php echo I18n::_('Still using Internet Explorer? Do yourself a favor, switch to a modern browser:'), PHP_EOL; ?>
 					<a href="https://www.mozilla.org/firefox/">Firefox</a>,
 					<a href="https://www.opera.com/">Opera</a>,
-					<a href="https://www.google.com/chrome">Chrome</a>,
-					<a href="https://www.apple.com/safari">Safari</a>...
+					<a href="https://www.google.com/chrome">Chrome</a>…
 				</div>
 				<div id="pasteSuccess" role="alert" class="hidden alert alert-success">
 					<span class="glyphicon glyphicon-ok" aria-hidden="true"></span>
 					<div id="deletelink"></div>
 					<div id="pastelink">
-=======
-			<div id="errormessage" role="alert" class="<?php
-if (!strlen($ERROR)):
-?>hidden <?php
-endif;
-?>alert alert-danger"><span class="glyphicon glyphicon-alert" aria-hidden="true"></span> <?php echo htmlspecialchars($ERROR); ?></div>
-			<noscript><div id="noscript" role="alert" class="nonworking alert alert-<?php echo $isDark ? 'error' : 'warning'; ?>"><span class="glyphicon glyphicon-exclamation-sign" aria-hidden="true"></span> <?php echo I18n::_('JavaScript is required for %s to work.<br />Sorry for the inconvenience.', I18n::_($NAME)); ?></div></noscript>
-			<div id="oldienotice" role="alert" class="hidden nonworking alert alert-danger"><span class="glyphicon glyphicon-alert" aria-hidden="true"></span> <?php echo I18n::_('%s requires a modern browser to work.', I18n::_($NAME)); ?></div>
-			<div id="ienotice" role="alert" class="hidden alert alert-<?php echo $isDark ? 'error' : 'warning'; ?>"><span class="glyphicon glyphicon-question-sign" aria-hidden="true"></span> <?php echo I18n::_('Still using Internet Explorer? Do yourself a favor, switch to a modern browser:'), PHP_EOL; ?>
-				<a href="https://www.mozilla.org/firefox/">Firefox</a>,
-				<a href="https://www.opera.com/">Opera</a>,
-				<a href="https://www.google.com/chrome">Chrome</a>…
-			</div>
-			<div id="pasteresult" role="alert" class="hidden alert alert-success">
-				<span class="glyphicon glyphicon-ok" aria-hidden="true"></span>
-				<div id="deletelink"></div>
-				<div id="pastelink">
->>>>>>> 823adb78
 <?php
 if (strlen($URLSHORTENER)):
 ?>
