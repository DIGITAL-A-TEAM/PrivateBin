--- conflicted
+++ resolved
@@ -18,26 +18,14 @@
  *  @param int seconds
  *  @return string
  */
-function secondsToHuman(seconds) {
-    if (seconds < 60) {
-        var v = Math.floor(seconds);
-        return v + ' second' + ((v > 1) ? 's' : '');
-    }
-    if (seconds < 60 * 60) {
-        var v = Math.floor(seconds / 60);
-        return v + ' minute' + ((v > 1) ? 's' : '');
-    }
-    if (seconds < 60 * 60 * 24) {
-        var v = Math.floor(seconds / (60 * 60));
-        return v + ' hour' + ((v > 1) ? 's' : '');
-    }
+function secondsToHuman(seconds)
+{
+    if (seconds<60) { var v=Math.floor(seconds); return v+' second'+((v>1)?'s':''); }
+    if (seconds<60*60) { var v=Math.floor(seconds/60); return v+' minute'+((v>1)?'s':''); }
+    if (seconds<60*60*24) { var v=Math.floor(seconds/(60*60)); return v+' hour'+((v>1)?'s':''); }
     // If less than 2 months, display in days:
-    if (seconds < 60 * 60 * 24 * 60) {
-        var v = Math.floor(seconds / (60 * 60 * 24));
-        return v + ' day' + ((v > 1) ? 's' : '');
-    }
-    var v = Math.floor(seconds / (60 * 60 * 24 * 30));
-    return v + ' month' + ((v > 1) ? 's' : '');
+    if (seconds<60*60*24*60) { var v=Math.floor(seconds/(60*60*24)); return v+' day'+((v>1)?'s':''); }
+    var v=Math.floor(seconds/(60*60*24*30)); return v+' month'+((v>1)?'s':'');
 }
 
 /**
@@ -47,29 +35,24 @@
  * @param object associative_array Object to be serialized
  * @return string
  */
-function hashToParameterString(associativeArray) {
-    var parameterString = ""
-    for (key in associativeArray) {
-        if (parameterString === "") {
-            parameterString = encodeURIComponent(key);
-            parameterString += "=" + encodeURIComponent(associativeArray[key]);
-        } else {
-            parameterString += "&" + encodeURIComponent(key);
-            parameterString += "=" + encodeURIComponent(associativeArray[key]);
-        }
-    }
-<<<<<<< HEAD
-    //padding for URL shorteners
-    parameterString += "&p=p";
-
-    return parameterString;
-=======
+function hashToParameterString(associativeArray)
+{
+  var parameterString = ""
+  for (key in associativeArray)
+  {
+    if( parameterString === "" )
+    {
+      parameterString = encodeURIComponent(key);
+      parameterString += "=" + encodeURIComponent(associativeArray[key]);
+    } else {
+      parameterString += "&" + encodeURIComponent(key);
+      parameterString += "=" + encodeURIComponent(associativeArray[key]);
+    }
   }
   //padding for URL shorteners
   parameterString += "&p=p";
 
   return parameterString;
->>>>>>> 2d0668af
 }
 
 /**
@@ -78,20 +61,6 @@
  * @param string parameter_string String containing parameters
  * @return object
  */
-<<<<<<< HEAD
-function parameterStringToHash(parameterString) {
-    var parameterHash = {};
-    var parameterArray = parameterString.split("&");
-    for (var i = 0; i < parameterArray.length; i++) {
-        //var currentParamterString = decodeURIComponent(parameterArray[i]);
-        var pair = parameterArray[i].split("=");
-        var key = decodeURIComponent(pair[0]);
-        var value = decodeURIComponent(pair[1]);
-        parameterHash[key] = value;
-    }
-
-    return parameterHash;
-=======
 function parameterStringToHash(parameterString)
 {
   var parameterHash = {};
@@ -105,7 +74,6 @@
   }
 
   return parameterHash;
->>>>>>> 2d0668af
 }
 
 /**
@@ -113,15 +81,6 @@
  *
  * @return object
  **/
-<<<<<<< HEAD
-function getParameterHash() {
-    var hashIndex = window.location.href.indexOf("#");
-    if (hashIndex >= 0) {
-        return parameterStringToHash(window.location.href.substring(hashIndex + 1));
-    } else {
-        return {};
-    }
-=======
 function getParameterHash()
 {
   var hashIndex = window.location.href.indexOf("#");
@@ -130,7 +89,6 @@
   } else {
     return {};
   }
->>>>>>> 2d0668af
 }
 
 /**
@@ -140,14 +98,14 @@
  * @return base64 string data
  */
 function compress(message) {
-    return Base64.toBase64(RawDeflate.deflate(Base64.utob(message)));
+    return Base64.toBase64( RawDeflate.deflate( Base64.utob(message) ) );
 }
 
 /**
  * Decompress a message compressed with compress().
  */
 function decompress(data) {
-    return Base64.btou(RawDeflate.inflate(Base64.fromBase64(data)));
+    return Base64.btou( RawDeflate.inflate( Base64.fromBase64(data) ) );
 }
 
 /**
@@ -187,13 +145,13 @@
  *   eg. http://server.com/zero/?aaaa#bbbb --> http://server.com/zero/
  */
 function scriptLocation() {
-    var scriptLocation = window.location.href.substring(0, window.location.href.length
-        - window.location.search.length - window.location.hash.length);
-    var hashIndex = scriptLocation.indexOf("#");
-    if (hashIndex !== -1) {
-        scriptLocation = scriptLocation.substring(0, hashIndex)
-    }
-    return scriptLocation
+  var scriptLocation = window.location.href.substring(0,window.location.href.length
+    - window.location.search.length - window.location.hash.length);
+  var hashIndex = scriptLocation.indexOf("#");
+  if (hashIndex !== -1) {
+    scriptLocation = scriptLocation.substring(0, hashIndex)
+  }
+  return scriptLocation
 }
 
 /**
@@ -217,8 +175,8 @@
     // For IE<10.
     if ($('#oldienotice').is(":visible")) {
         // IE<10 does not support white-space:pre-wrap; so we have to do this BIG UGLY STINKING THING.
-        var html = htmlEntities(text).replace(/\n/ig, "\r\n<br>");
-        element.html('<pre>' + html + '</pre>');
+        var html = htmlEntities(text).replace(/\n/ig,"\r\n<br>");
+        element.html('<pre>'+html+'</pre>');
     }
     // for other (sane) browsers:
     else {
@@ -235,17 +193,10 @@
 function displayMessages(key, comments) {
     try { // Try to decrypt the paste.
         var cleartext = zeroDecipher(key, comments[0].data);
-<<<<<<< HEAD
-    } catch (err) {
-        $('div#cleartext').addClass('hidden');
-        $('div#prettymessage').addClass('hidden');
-        $('button#clonebutton').addClass('hidden');
-=======
     } catch(err) {
         $('#cleartext').addClass('hidden');
         $('#prettymessage').addClass('hidden');
         $('#clonebutton').addClass('hidden');
->>>>>>> 2d0668af
         showError('Could not decrypt data (Wrong key ?)');
         return;
     }
@@ -257,11 +208,7 @@
     if (typeof prettyPrint == 'function') prettyPrint();
 
     // Display paste expiration.
-<<<<<<< HEAD
-    if (comments[0].meta.expire_date) $('div#remainingtime').removeClass('foryoureyesonly').text('This document will expire in ' + secondsToHuman(comments[0].meta.remaining_time) + '.').removeClass('hidden');
-=======
     if (comments[0].meta.expire_date) $('#remainingtime').removeClass('foryoureyesonly').text('This document will expire in '+secondsToHuman(comments[0].meta.remaining_time)+'.').removeClass('hidden');
->>>>>>> 2d0668af
     if (comments[0].meta.burnafterreading) {
         $('#remainingtime').addClass('foryoureyesonly').text('FOR YOUR EYES ONLY.  Don\'t close this window, this message can\'t be displayed again.').removeClass('hidden');
         $('#clonebutton').addClass('hidden'); // Discourage cloning (as it can't really be prevented).
@@ -272,38 +219,23 @@
         $('#comments').html('');
         // For each comment.
         for (var i = 1; i < comments.length; i++) {
-            var comment = comments[i];
-            var cleartext = "[Could not decrypt comment ; Wrong key ?]";
+            var comment=comments[i];
+            var cleartext="[Could not decrypt comment ; Wrong key ?]";
             try {
                 cleartext = zeroDecipher(key, comment.data);
-<<<<<<< HEAD
-            } catch (err) {
-            }
-            var place = $('div#comments');
-            // If parent comment exists, display below (CSS will automatically shift it right.)
-            var cname = 'div#comment_' + comment.meta.parentid
-=======
             } catch(err) { }
             var place = $('#comments');
             // If parent comment exists, display below (CSS will automatically shift it right.)
             var cname = '#comment_'+comment.meta.parentid
->>>>>>> 2d0668af
 
             // If the element exists in page
             if ($(cname).length) {
                 place = $(cname);
             }
-<<<<<<< HEAD
-            var divComment = $('<article><div class="comment" id="comment_' + comment.meta.commentid + '">'
-                + '<div class="commentmeta"><span class="nickname"></span><span class="commentdate"></span></div><div class="commentdata"></div>'
-                + '<button onclick="open_reply($(this),\'' + comment.meta.commentid + '\');return false;">Reply</button>'
-                + '</div></article>');
-=======
             var divComment = $('<article><div class="comment" id="comment_' + comment.meta.commentid+'">'
                                + '<div class="commentmeta"><span class="nickname"></span><span class="commentdate"></span></div><div class="commentdata"></div>'
                                + '<button onclick="open_reply($(this),\'' + comment.meta.commentid + '\');return false;" class="btn btn-default">Reply</button>'
                                + '</div></article>');
->>>>>>> 2d0668af
             setElementText(divComment.find('div.commentdata'), cleartext);
             // Convert URLs to clickable links in comment.
             urls2links(divComment.find('div.commentdata'));
@@ -312,9 +244,8 @@
             // Try to get optional nickname:
             try {
                 divComment.find('span.nickname').text(zeroDecipher(key, comment.meta.nickname));
-            } catch (err) {
-            }
-            divComment.find('span.commentdate').text('  (' + (new Date(comment.meta.postdate * 1000).toString()) + ')').attr('title', 'CommentID: ' + comment.meta.commentid);
+            } catch(err) { }
+            divComment.find('span.commentdate').text('  ('+(new Date(comment.meta.postdate*1000).toString())+')').attr('title','CommentID: ' + comment.meta.commentid);
 
             // If an avatar is available, display it.
             if (comment.meta.vizhash) {
@@ -336,21 +267,12 @@
 function open_reply(source, commentid) {
     $('div.reply').remove(); // Remove any other reply area.
     source.after('<div class="reply">'
-<<<<<<< HEAD
-        + '<input type="text" id="nickname" title="Optional nickname..." value="Optional nickname..." />'
-        + '<textarea id="replymessage" class="replymessage" cols="80" rows="7"></textarea>'
-        + '<br /><button id="replybutton" onclick="send_comment(\'' + commentid + '\');return false;">Post comment</button>'
-        + '<div id="replystatus"> </div>'
-        + '</div>');
-    $('input#nickname').focus(function () {
-=======
                 + '<input type="text" id="nickname" class="form-control" title="Optional nickname..." value="Optional nickname..." />'
                 + '<textarea id="replymessage" class="replymessage form-control" cols="80" rows="7"></textarea>'
                 + '<br /><button id="replybutton" onclick="send_comment(\'' + commentid + '\');return false;" class="btn btn-default">Post comment</button>'
                 + '<div id="replystatus"> </div>'
                 + '</div>');
     $('#nickname').focus(function() {
->>>>>>> 2d0668af
         if ($(this).val() == $(this).attr('title')) {
             $(this).val('');
         }
@@ -364,16 +286,6 @@
  */
 function send_comment(parentid) {
     // Do not send if no data.
-<<<<<<< HEAD
-    if ($('textarea#replymessage').val().length == 0) {
-        return;
-    }
-
-    showStatus('Sending comment...', spin = true);
-    var cipherdata = zeroCipher(pageKey(), $('textarea#replymessage').val());
-    var ciphernickname = '';
-    var nick = $('input#nickname').val();
-=======
     if ($('#replymessage').val().length==0) {
         return;
     }
@@ -382,33 +294,31 @@
     var cipherdata = zeroCipher(pageKey(), $('#replymessage').val());
     var ciphernickname = '';
     var nick=$('#nickname').val();
->>>>>>> 2d0668af
     if (nick != '' && nick != 'Optional nickname...') {
         ciphernickname = zeroCipher(pageKey(), nick);
     }
-    var data_to_send = {
-        data: cipherdata,
-        parentid: parentid,
-        pasteid: pasteID(),
-        nickname: ciphernickname
-    };
+    var data_to_send = { data:cipherdata,
+                         parentid: parentid,
+                         pasteid:  pasteID(),
+                         nickname: ciphernickname
+                       };
 
     $.post(scriptLocation(), data_to_send, 'json')
-        .error(function () {
-            showError('Comment could not be sent (server error or not responding).');
-        })
-        .success(function (data) {
-            if (data.status == 0) {
-                showStatus('Comment posted.');
-                location.reload();
-            }
-            else if (data.status == 1) {
-                showError('Could not post comment: ' + data.message);
-            }
-            else {
-                showError('Could not post comment.');
-            }
-        });
+    .error(function() {
+        showError('Comment could not be sent (server error or not responding).');
+    })
+    .success(function(data) {
+        if (data.status == 0) {
+            showStatus('Comment posted.');
+            location.reload();
+        }
+        else if (data.status==1) {
+            showError('Could not post comment: '+data.message);
+        }
+        else {
+            showError('Could not post comment.');
+        }
+    });
 }
 
 
@@ -422,55 +332,6 @@
     }
 
     // If sjcl has not collected enough entropy yet, display a message.
-<<<<<<< HEAD
-    if (!sjcl.random.isReady()) {
-        showStatus('Sending paste (Please move your mouse for more entropy)...', spin = true);
-        sjcl.random.addEventListener('seeded', function () {
-            send_data();
-        });
-        return;
-    }
-
-    showStatus('Sending paste...', spin = true);
-
-    var randomkey = sjcl.codec.base64.fromBits(sjcl.random.randomWords(8, 0), 0);
-    var cipherdata = zeroCipher(randomkey, $('textarea#message').val());
-    var data_to_send = {
-        data: cipherdata,
-        expire: $('select#pasteExpiration').val(),
-        burnafterreading: $('input#burnafterreading').is(':checked') ? 1 : 0,
-        opendiscussion: $('input#opendiscussion').is(':checked') ? 1 : 0
-    };
-    $.post(scriptLocation(), data_to_send, 'json')
-        .error(function () {
-            showError('Data could not be sent (serveur error or not responding).');
-        })
-        .success(function (data) {
-            if (data.status == 0) {
-                stateExistingPaste();
-                var url = scriptLocation() + "?" + data.id + '#' + randomkey;
-                var deleteUrl = scriptLocation() + "?pasteid=" + data.id + '&deletetoken=' + data.deletetoken;
-                showStatus('');
-
-                $('div#pastelink').html('Your paste is <a id="pasteurl" href="' + url + '">' + url + '</a> <span id="copyhint">(Hit CTRL+C to copy)</span>');
-                $('div#deletelink').html('<a href="' + deleteUrl + '">Delete data</a>');
-                $('div#pasteresult').removeClass('hidden');
-                selectText('pasteurl'); // We pre-select the link so that the user only has to CTRL+C the link.
-
-                setElementText($('div#cleartext'), $('textarea#message').val());
-                setElementText($('pre#prettyprint'), $('textarea#message').val());
-                urls2links($('div#cleartext'));
-                showStatus('');
-                prettyPrint();
-            }
-            else if (data.status == 1) {
-                showError('Could not create paste: ' + data.message);
-            }
-            else {
-                showError('Could not create paste.');
-            }
-        });
-=======
     if (!sjcl.random.isReady())
     {
         showStatus('Sending paste (Please move your mouse for more entropy)...', spin=true);
@@ -518,7 +379,6 @@
             showError('Could not create paste.');
         }
     });
->>>>>>> 2d0668af
 }
 
 /** Text range selection.
@@ -529,11 +389,7 @@
     var doc = document
         , text = doc.getElementById(element)
         , range, selection
-<<<<<<< HEAD
-        ;
-=======
     ;
->>>>>>> 2d0668af
     if (doc.body.createTextRange) { //ms
         range = doc.body.createTextRange();
         range.moveToElementText(text);
@@ -551,24 +407,6 @@
  * Put the screen in "New paste" mode.
  */
 function stateNewPaste() {
-<<<<<<< HEAD
-    $('button#sendbutton').removeClass('hidden');
-    $('button#clonebutton').addClass('hidden');
-    $('button#rawtextbutton').addClass('hidden');
-    $('div#expiration').removeClass('hidden');
-    $('div#remainingtime').addClass('hidden');
-    $('div#burnafterreadingoption').removeClass('hidden');
-    $('div#opendisc').removeClass('hidden');
-    $('#password').show();
-    $('button#newbutton').removeClass('hidden');
-    $('div#pasteresult').addClass('hidden');
-    $('textarea#message').text('');
-    $('textarea#message').removeClass('hidden');
-    $('div#cleartext').addClass('hidden');
-    $('textarea#message').focus();
-    $('div#discussion').addClass('hidden');
-    $('div#prettymessage').addClass('hidden');
-=======
     $('#sendbutton').removeClass('hidden');
     $('#clonebutton').addClass('hidden');
     $('#rawtextbutton').addClass('hidden');
@@ -584,7 +422,8 @@
     $('#message').focus();
     $('#discussion').addClass('hidden');
     $('#prettymessage').addClass('hidden');
->>>>>>> 2d0668af
+    // Show password field
+    $('#password').show();
 }
 
 /**
@@ -613,18 +452,12 @@
 }
 
 /** Return raw text
-<<<<<<< HEAD
- */
-function rawText() {
-    var paste = $('div#cleartext').html();
-=======
   */
 function rawText()
 {
     var paste = $('#cleartext').html();
->>>>>>> 2d0668af
     var newDoc = document.open('text/html', 'replace');
-    newDoc.write('<pre>' + paste + '</pre>');
+    newDoc.write('<pre>'+paste+'</pre>');
     newDoc.close();
 }
 
@@ -633,10 +466,10 @@
  */
 function clonePaste() {
     stateNewPaste();
-
+    
     //Erase the id and the key in url
     history.replaceState(document.title, document.title, scriptLocation());
-
+    
     showStatus('');
     $('#message').text($('#cleartext').text());
 }
@@ -700,9 +533,9 @@
  */
 function urls2links(element) {
     var re = /((http|https|ftp):\/\/[\w?=&.\/-;#@~%+-]+(?![\w\s?&.\/;#~%"=-]*>))/ig;
-    element.html(element.html().replace(re, '<a href="$1" rel="nofollow">$1</a>'));
+    element.html(element.html().replace(re,'<a href="$1" rel="nofollow">$1</a>'));
     var re = /((magnet):[\w?=&.\/-;#@~%+-]+)/ig;
-    element.html(element.html().replace(re, '<a href="$1">$1</a>'));
+    element.html(element.html().replace(re,'<a href="$1">$1</a>'));
 }
 
 /**
@@ -716,41 +549,27 @@
     // We will strip any additional data.
 
     // First, strip everything after the equal sign (=) which signals end of base64 string.
-    i = key.indexOf('=');
-    if (i > -1) {
-        key = key.substring(0, i + 1);
-    }
+    i = key.indexOf('='); if (i>-1) { key = key.substring(0,i+1); }
 
     // If the equal sign was not present, some parameters may remain:
-    i = key.indexOf('&');
-    if (i > -1) {
-        key = key.substring(0, i);
-    }
+    i = key.indexOf('&'); if (i>-1) { key = key.substring(0,i); }
 
     // Then add trailing equal sign if it's missing
-    if (key.charAt(key.length - 1) !== '=') key += '=';
+    if (key.charAt(key.length-1)!=='=') key+='=';
 
     return key;
 }
 
-$(function () {
+$(function() {
     // hide "no javascript" message
     $('#noscript').hide();
 
     // If "burn after reading" is checked, disable discussion.
-<<<<<<< HEAD
-    $('input#burnafterreading').change(function () {
-        if ($(this).is(':checked')) {
-            $('div#opendisc').addClass('buttondisabled');
-            $('input#opendiscussion').attr({checked: false});
-            $('input#opendiscussion').attr('disabled', true);
-=======
     $('#burnafterreading').change(function() {
         if ($(this).is(':checked') ) {
             $('#opendisc').addClass('buttondisabled');
             $('#opendiscussion').attr({checked: false});
             $('#opendiscussion').attr('disabled',true);
->>>>>>> 2d0668af
         }
         else {
             $('#opendisc').removeClass('buttondisabled');
@@ -759,13 +578,8 @@
     });
 
     // Display status returned by php code if any (eg. Paste was properly deleted.)
-<<<<<<< HEAD
-    if ($('div#status').text().length > 0) {
-        showStatus($('div#status').text(), false);
-=======
     if ($('#status').text().length > 0) {
         showStatus($('#status').text(),false);
->>>>>>> 2d0668af
         return;
     }
 
@@ -788,13 +602,8 @@
         displayMessages(pageKey(), messages);
     }
     // Display error message from php code.
-<<<<<<< HEAD
-    else if ($('div#errormessage').text().length > 1) {
-        showError($('div#errormessage').text());
-=======
     else if ($('#errormessage').text().length>1) {
         showError($('#errormessage').text());
->>>>>>> 2d0668af
     }
     // Create a new paste.
     else {
