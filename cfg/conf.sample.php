;<?php http_response_code(403); /*
; config file for PrivateBin
;
; An explanation of each setting can be find online at https://github.com/PrivateBin/PrivateBin/wiki/Configuration.

[main]
; (optional) set a project name to be displayed on the website
; name = "PrivateBin"

; The full URL, with the domain name and directories that point to the PrivateBin files
; This URL is essential to allow Opengraph images to be displayed on social networks
; basepath = ""

; enable or disable the discussion feature, defaults to true
discussion = true

; preselect the discussion feature, defaults to false
opendiscussion = false

; enable or disable the password feature, defaults to true
password = true

; enable or disable the file upload feature, defaults to false
fileupload = false

; preselect the burn-after-reading feature, defaults to false
burnafterreadingselected = false

; which display mode to preselect by default, defaults to "plaintext"
; make sure the value exists in [formatter_options]
defaultformatter = "plaintext"

; (optional) set a syntax highlighting theme, as found in css/prettify/
; syntaxhighlightingtheme = "sons-of-obsidian"

; size limit per paste or comment in bytes, defaults to 10 Mebibytes
sizelimit = 10485760

; template to include, default is "bootstrap" (tpl/bootstrap.php)
template = "bootstrap"

; (optional) info text to display
; use single, instead of double quotes for HTML attributes
;info = "More information on the <a href='https://privatebin.info/'>project page</a>."

; (optional) notice to display
; notice = "Note: This is a test service: Data may be deleted anytime. Kittens will die if you abuse this service."

; by default PrivateBin will guess the visitors language based on the browsers
; settings. Optionally you can enable the language selection menu, which uses
; a session cookie to store the choice until the browser is closed.
languageselection = false

; set the language your installs defaults to, defaults to English
; if this is set and language selection is disabled, this will be the only language
; languagedefault = "en"

; (optional) URL shortener address to offer after a new paste is created
; it is suggested to only use this with self-hosted shorteners as this will leak
; the pastes encryption key
; urlshortener = "https://shortener.example.com/api?link="

; (optional) Let users create a QR code for sharing the paste URL with one click.
; It works both when a new paste is created and when you view a paste.
; qrcode = true

; (optional) IP based icons are a weak mechanism to detect if a comment was from
; a different user when the same username was used in a comment. It might be
; used to get the IP of a non anonymous comment poster if the server salt is
; leaked and a SHA256 HMAC rainbow table is generated for all (relevant) IPs.
; Can be set to one these values: "none" / "vizhash" / "identicon" (default).
; icon = "none"

; Content Security Policy headers allow a website to restrict what sources are
; allowed to be accessed in its context. You need to change this if you added
; custom scripts from third-party domains to your templates, e.g. tracking
; scripts or run your site behind certain DDoS-protection services.
; Check the documentation at https://content-security-policy.com/
; Notes:
; - If you use a bootstrap theme, you can remove the allow-popups from the
;   sandbox restrictions.
; - By default this disallows to load images from third-party servers, e.g. when
;   they are embedded in pastes. If you wish to allow that, you can adjust the
;   policy here. See https://github.com/PrivateBin/PrivateBin/wiki/FAQ#why-does-not-it-load-embedded-images
;   for details.
; - The 'unsafe-eval' is used in two cases; to check if the browser supports
;   async functions and display an error if not and for Chrome to enable
;   webassembly support (used for zlib compression). You can remove it if Chrome
;   doesn't need to be supported and old browsers don't need to be warned.
; cspheader = "default-src 'none'; base-uri 'self'; form-action 'none'; manifest-src 'self'; connect-src * blob:; script-src 'self' 'unsafe-eval' resource:; style-src 'self'; font-src 'self'; img-src 'self' data: blob:; media-src blob:; object-src blob:; sandbox allow-same-origin allow-scripts allow-forms allow-popups allow-modals allow-downloads"

; stay compatible with PrivateBin Alpha 0.19, less secure
; if enabled will use base64.js version 1.7 instead of 2.1.9 and sha1 instead of
; sha256 in HMAC for the deletion token
; zerobincompatibility = false

; Enable or disable the warning message when the site is served over an insecure
; connection (insecure HTTP instead of HTTPS), defaults to true.
; Secure transport methods like Tor and I2P domains are automatically whitelisted.
; It is **strongly discouraged** to disable this.
; See https://github.com/PrivateBin/PrivateBin/wiki/FAQ#why-does-it-show-me-an-error-about-an-insecure-connection for more information.
; httpwarning = true

; Pick compression algorithm or disable it. Only applies to pastes/comments
; created after changing the setting.
; Can be set to one these values: "none" / "zlib" (default).
; compression = "zlib"

[expire]
; expire value that is selected per default
; make sure the value exists in [expire_options]
default = "1week"

[expire_options]
; Set each one of these to the number of seconds in the expiration period,
; or 0 if it should never expire
5min = 300
10min = 600
1hour = 3600
1day = 86400
1week = 604800
; Well this is not *exactly* one month, it's 30 days:
1month = 2592000
1year = 31536000
never = 0

[formatter_options]
; Set available formatters, their order and their labels
plaintext = "Plain Text"
syntaxhighlighting = "Source Code"
markdown = "Markdown"

[traffic]
; time limit between calls from the same IP address in seconds
; Set this to 0 to disable rate limiting.
limit = 10

<<<<<<< HEAD
; Set ips (v4|v6) which should be exempted for the rate-limit. CIDR also supported. Needed to be comma separated.
; Unset for enabling and invalid values will be ignored
; eg: exemptedIp = '1.2.3.4,10.10.10/24'
=======
; (optional) if you only want some source IP addresses to create pastes
; enter their IPv4 address(es) here, separated by commas. This does not
; currently support CIDR notation, only individual IPv4 addresses.
; whitelist_paste_creation = "12.34.56.78,99.88.77.66"
>>>>>>> 3f75c81a

; (optional) if your website runs behind a reverse proxy or load balancer,
; set the HTTP header containing the visitors IP address, i.e. X_FORWARDED_FOR
; header = "X_FORWARDED_FOR"

[purge]
; minimum time limit between two purgings of expired pastes, it is only
; triggered when pastes are created
; Set this to 0 to run a purge every time a paste is created.
limit = 300

; maximum amount of expired pastes to delete in one purge
; Set this to 0 to disable purging. Set it higher, if you are running a large
; site
batchsize = 10

[model]
; name of data model class to load and directory for storage
; the default model "Filesystem" stores everything in the filesystem
class = Filesystem
[model_options]
dir = PATH "data"

;[model]
; example of a Google Cloud Storage configuration
;class = GoogleCloudStorage
;[model_options]
;bucket = "my-private-bin"
;prefix = "pastes"

;[model]
; example of DB configuration for MySQL
;class = Database
;[model_options]
;dsn = "mysql:host=localhost;dbname=privatebin;charset=UTF8"
;tbl = "privatebin_"	; table prefix
;usr = "privatebin"
;pwd = "Z3r0P4ss"
;opt[12] = true	  ; PDO::ATTR_PERSISTENT

;[model]
; example of DB configuration for SQLite
;class = Database
;[model_options]
;dsn = "sqlite:" PATH "data/db.sq3"
;usr = null
;pwd = null
;opt[12] = true	; PDO::ATTR_PERSISTENT<|MERGE_RESOLUTION|>--- conflicted
+++ resolved
@@ -135,16 +135,14 @@
 ; Set this to 0 to disable rate limiting.
 limit = 10
 
-<<<<<<< HEAD
 ; Set ips (v4|v6) which should be exempted for the rate-limit. CIDR also supported. Needed to be comma separated.
 ; Unset for enabling and invalid values will be ignored
 ; eg: exemptedIp = '1.2.3.4,10.10.10/24'
-=======
+
 ; (optional) if you only want some source IP addresses to create pastes
 ; enter their IPv4 address(es) here, separated by commas. This does not
 ; currently support CIDR notation, only individual IPv4 addresses.
 ; whitelist_paste_creation = "12.34.56.78,99.88.77.66"
->>>>>>> 3f75c81a
 
 ; (optional) if your website runs behind a reverse proxy or load balancer,
 ; set the HTTP header containing the visitors IP address, i.e. X_FORWARDED_FOR
