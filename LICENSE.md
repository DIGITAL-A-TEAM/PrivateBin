--- conflicted
+++ resolved
@@ -2,15 +2,15 @@
 
 PrivateBin consists of PHP and JS code which was originally written by Sébastien
 Sauvage in 2012 and falls unter the Zlib/libpng license. Also included are
-libraries that fall under the GPLv2 (SJCL, rawinflate, rawdeflate), BSD
-2-clause (SJCL), BSD 3-clause (base64.js version 2.1.9, Showdown), MIT
+libraries that fall under the GPLv2 (rawinflate), BSD 3-clause (Showdown), MIT
 (base64.js version 1.7, Bootstrap, Identicon, random_compat, composer, kjua,
 base-x), Apache (prettify.js) and CC-BY (favicon, icon, logo) licenses. All of
 these license terms can be found here below:
 
-## Zlib/libpng license for PrivateBin
+## Zlib/libpng license for PrivateBin and zlib
 
 Copyright © 2012 Sébastien Sauvage
+Copyright © 1995-2017 Jean-loup Gailly and Mark Adler
 
 This software is provided 'as-is', without any express or implied warranty. In
 no event will the authors be held liable for any damages arising from the use
@@ -30,7 +30,7 @@
 
 3. This notice may not be removed or altered from any source distribution.
 
-## GNU General Public License, version 2.0, for SJCL, rawdeflate and rawinflate
+## GNU General Public License, version 2.0, for rawinflate
 
 _Version 2, June 1991_
 _Copyright © 1989, 1991 Free Software Foundation, Inc.,_
@@ -307,31 +307,6 @@
 
 END OF TERMS AND CONDITIONS
 
-## BSD 2-Clause License for SJCL
-
-_Copyright © 2009-2015, Emily Stark, Mike Hamburg and Dan Boneh at Stanford University._
-_All rights reserved._
-
-Redistribution and use in source and binary forms, with or without
-modification, are permitted provided that the following conditions are met:
-
-1. Redistributions of source code must retain the above copyright notice, this
-   list of conditions and the following disclaimer.
-2. Redistributions in binary form must reproduce the above copyright notice,
-   this list of conditions and the following disclaimer in the documentation
-   and/or other materials provided with the distribution. 
-
-THIS SOFTWARE IS PROVIDED BY THE COPYRIGHT HOLDERS AND CONTRIBUTORS “AS IS” AND
-ANY EXPRESS OR IMPLIED WARRANTIES, INCLUDING, BUT NOT LIMITED TO, THE IMPLIED
-WARRANTIES OF MERCHANTABILITY AND FITNESS FOR A PARTICULAR PURPOSE ARE
-DISCLAIMED. IN NO EVENT SHALL THE COPYRIGHT OWNER OR CONTRIBUTORS BE LIABLE FOR
-ANY DIRECT, INDIRECT, INCIDENTAL, SPECIAL, EXEMPLARY, OR CONSEQUENTIAL DAMAGES
-(INCLUDING, BUT NOT LIMITED TO, PROCUREMENT OF SUBSTITUTE GOODS OR SERVICES;
-LOSS OF USE, DATA, OR PROFITS; OR BUSINESS INTERRUPTION) HOWEVER CAUSED AND
-ON ANY THEORY OF LIABILITY, WHETHER IN CONTRACT, STRICT LIABILITY, OR TORT
-(INCLUDING NEGLIGENCE OR OTHERWISE) ARISING IN ANY WAY OUT OF THE USE OF THIS
-SOFTWARE, EVEN IF ADVISED OF THE POSSIBILITY OF SUCH DAMAGE.
-
 ## BSD 3-Clause License for Showdown
 
 Showdown Copyright © 2007, John Fraser
@@ -367,42 +342,7 @@
 (including negligence or otherwise) arising in any way out of the use of this
 software, even if advised of the possibility of such damage.
 
-<<<<<<< HEAD
-## MIT License for base64.js version 1.7
-=======
-## BSD 3-Clause License for base64.js version 2.1.9
-
-Copyright © 2014, Dan Kogai
-All rights reserved.
-
-Redistribution and use in source and binary forms, with or without
-modification, are permitted provided that the following conditions are met:
-
-* Redistributions of source code must retain the above copyright notice, this
-  list of conditions and the following disclaimer.
-
-* Redistributions in binary form must reproduce the above copyright notice,
-  this list of conditions and the following disclaimer in the documentation
-  and/or other materials provided with the distribution.
-
-* Neither the name of base64.js nor the names of its contributors may be used
-  to endorse or promote products derived from this software without specific
-  prior written permission.
-
-THIS SOFTWARE IS PROVIDED BY THE COPYRIGHT HOLDERS AND CONTRIBUTORS "AS IS"
-AND ANY EXPRESS OR IMPLIED WARRANTIES, INCLUDING, BUT NOT LIMITED TO, THE
-IMPLIED WARRANTIES OF MERCHANTABILITY AND FITNESS FOR A PARTICULAR PURPOSE ARE
-DISCLAIMED. IN NO EVENT SHALL THE COPYRIGHT HOLDER OR CONTRIBUTORS BE LIABLE
-FOR ANY DIRECT, INDIRECT, INCIDENTAL, SPECIAL, EXEMPLARY, OR CONSEQUENTIAL
-DAMAGES (INCLUDING, BUT NOT LIMITED TO, PROCUREMENT OF SUBSTITUTE GOODS OR
-SERVICES; LOSS OF USE, DATA, OR PROFITS; OR BUSINESS INTERRUPTION) HOWEVER
-CAUSED AND ON ANY THEORY OF LIABILITY, WHETHER IN CONTRACT, STRICT LIABILITY,
-OR TORT (INCLUDING NEGLIGENCE OR OTHERWISE) ARISING IN ANY WAY OUT OF THE USE
-OF THIS SOFTWARE, EVEN IF ADVISED OF THE POSSIBILITY OF SUCH DAMAGE.
-
-## MIT License for base64.js version 1.7, Bootstrap, Identicon, random_compat,
-## Composer, kjua and base-x
->>>>>>> 7f1afb2b
+## MIT License for base64.js version 1.7, Bootstrap, Identicon, random_compat, Composer, kjua and base-x
 
 Copyright © 2012 Dan Kogai
 Copyright © 2011-2016 Twitter, Inc.
